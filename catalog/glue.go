// Licensed to the Apache Software Foundation (ASF) under one
// or more contributor license agreements.  See the NOTICE file
// distributed with this work for additional information
// regarding copyright ownership.  The ASF licenses this file
// to you under the Apache License, Version 2.0 (the
// "License"); you may not use this file except in compliance
// with the License.  You may obtain a copy of the License at
//
//   http://www.apache.org/licenses/LICENSE-2.0
//
// Unless required by applicable law or agreed to in writing,
// software distributed under the License is distributed on an
// "AS IS" BASIS, WITHOUT WARRANTIES OR CONDITIONS OF ANY
// KIND, either express or implied.  See the License for the
// specific language governing permissions and limitations
// under the License.

package catalog

import (
	"context"
	"errors"
	"fmt"

	"github.com/apache/iceberg-go"
	"github.com/apache/iceberg-go/io"
	"github.com/apache/iceberg-go/table"
	"github.com/aws/aws-sdk-go-v2/aws"
	"github.com/aws/aws-sdk-go-v2/service/glue"
	"github.com/aws/aws-sdk-go-v2/service/glue/types"
)

const (
	// Use the same conventions as in the pyiceberg project.
	// See: https://github.com/apache/iceberg-python/blob/main/pyiceberg/catalog/__init__.py#L82-L96
	glueTypeIceberg      = "ICEBERG"
	databaseTypePropsKey = "database_type"
	tableTypePropsKey    = "table_type"
	descriptionPropsKey  = "Description"

	// Database location.
	locationPropsKey = "Location"

	// Table metadata location pointer.
	metadataLocationPropsKey = "metadata_location"

	// The ID of the Glue Data Catalog where the tables reside. If none is provided, Glue
	// automatically uses the caller's AWS account ID by default.
	// See: https://docs.aws.amazon.com/glue/latest/dg/aws-glue-api-catalog-databases.html
	glueCatalogIdKey = "glue.id"
)

var (
	_ Catalog = (*GlueCatalog)(nil)
)

type glueAPI interface {
	CreateTable(ctx context.Context, params *glue.CreateTableInput, optFns ...func(*glue.Options)) (*glue.CreateTableOutput, error)
	GetTable(ctx context.Context, params *glue.GetTableInput, optFns ...func(*glue.Options)) (*glue.GetTableOutput, error)
	GetTables(ctx context.Context, params *glue.GetTablesInput, optFns ...func(*glue.Options)) (*glue.GetTablesOutput, error)
	DeleteTable(ctx context.Context, params *glue.DeleteTableInput, optFns ...func(*glue.Options)) (*glue.DeleteTableOutput, error)
	GetDatabase(ctx context.Context, params *glue.GetDatabaseInput, optFns ...func(*glue.Options)) (*glue.GetDatabaseOutput, error)
	GetDatabases(ctx context.Context, params *glue.GetDatabasesInput, optFns ...func(*glue.Options)) (*glue.GetDatabasesOutput, error)
	CreateDatabase(ctx context.Context, params *glue.CreateDatabaseInput, optFns ...func(*glue.Options)) (*glue.CreateDatabaseOutput, error)
	DeleteDatabase(ctx context.Context, params *glue.DeleteDatabaseInput, optFns ...func(*glue.Options)) (*glue.DeleteDatabaseOutput, error)
	UpdateDatabase(ctx context.Context, params *glue.UpdateDatabaseInput, optFns ...func(*glue.Options)) (*glue.UpdateDatabaseOutput, error)
}

type GlueCatalog struct {
	glueSvc   glueAPI
	catalogId *string
}

// NewGlueCatalog creates a new instance of GlueCatalog with the given options.
func NewGlueCatalog(opts ...Option[GlueCatalog]) *GlueCatalog {
	glueOps := &options{}

	for _, o := range opts {
		o(glueOps)
	}

	var catalogId *string
	if val, ok := glueOps.awsProperties[glueCatalogIdKey]; ok {
		catalogId = &val
	} else {
		catalogId = nil
	}

	return &GlueCatalog{
		glueSvc:   glue.NewFromConfig(glueOps.awsConfig),
		catalogId: catalogId,
	}
}

// ListTables returns a list of Iceberg tables in the given Glue database.
//
// The namespace should just contain the Glue database name.
func (c *GlueCatalog) ListTables(ctx context.Context, namespace table.Identifier) ([]table.Identifier, error) {
	database, err := identifierToGlueDatabase(namespace)
	if err != nil {
		return nil, err
	}

	params := &glue.GetTablesInput{CatalogId: c.catalogId, DatabaseName: aws.String(database)}

	var icebergTables []table.Identifier

	for {
		tblsRes, err := c.glueSvc.GetTables(ctx, params)
		if err != nil {
			return nil, fmt.Errorf("failed to list tables in namespace %s: %w", database, err)
		}

		icebergTables = append(icebergTables,
			filterTableListByType(database, tblsRes.TableList, glueTypeIceberg)...)

		if tblsRes.NextToken == nil {
			break
		}

		params.NextToken = tblsRes.NextToken
	}

	return icebergTables, nil
}

// LoadTable loads a table from the catalog table details.
//
// The identifier should contain the Glue database name, then Glue table name.
func (c *GlueCatalog) LoadTable(ctx context.Context, identifier table.Identifier, props iceberg.Properties) (*table.Table, error) {
	database, tableName, err := identifierToGlueTable(identifier)
	if err != nil {
		return nil, err
	}

	if props == nil {
		props = map[string]string{}
	}

	glueTable, err := c.getTable(ctx, database, tableName)
	if err != nil {
		return nil, err
	}

	location, ok := glueTable.Parameters[metadataLocationPropsKey]
	if !ok {
		return nil, fmt.Errorf("missing metadata location for table %s.%s", database, tableName)
	}

	// TODO: consider providing a way to directly access the S3 iofs to enable testing of the catalog.
	iofs, err := io.LoadFS(props, location)
	if err != nil {
		return nil, fmt.Errorf("failed to load table %s.%s: %w", database, tableName, err)
	}

	icebergTable, err := table.NewFromLocation([]string{tableName}, location, iofs)
	if err != nil {
		return nil, fmt.Errorf("failed to create table from location %s.%s: %w", database, tableName, err)
	}

	return icebergTable, nil
}

func (c *GlueCatalog) CatalogType() CatalogType {
	return Glue
}

<<<<<<< HEAD
func (c *GlueCatalog) DropTable(ctx context.Context, identifier table.Identifier, purge bool) error {
	return fmt.Errorf("%w: [Glue Catalog] drop table", iceberg.ErrNotImplemented)
=======
// DropTable deletes an Iceberg table from the Glue catalog.
func (c *GlueCatalog) DropTable(ctx context.Context, identifier table.Identifier) error {
	database, tableName, err := identifierToGlueTable(identifier)
	if err != nil {
		return err
	}

	// Check if the table exists and is an Iceberg table.
	_, err = c.getTable(ctx, database, tableName)
	if err != nil {
		return err
	}

	params := &glue.DeleteTableInput{
		CatalogId:    c.catalogId,
		DatabaseName: aws.String(database),
		Name:         aws.String(tableName),
	}
	_, err = c.glueSvc.DeleteTable(ctx, params)
	if err != nil {
		return fmt.Errorf("failed to drop table %s.%s: %w", database, tableName, err)
	}

	return nil
>>>>>>> 08dac876
}

// RenameTable renames an Iceberg table in the Glue catalog.
func (c *GlueCatalog) RenameTable(ctx context.Context, from, to table.Identifier) (*table.Table, error) {
	fromDatabase, fromTable, err := identifierToGlueTable(from)
	if err != nil {
		return nil, err
	}

	toDatabase, toTable, err := identifierToGlueTable(to)
	if err != nil {
		return nil, err
	}

	if fromDatabase != toDatabase {
		return nil, fmt.Errorf("cannot rename table across namespaces: %s -> %s", fromDatabase, toDatabase)
	}

	// Fetch the existing Glue table to copy the metadata into the new table.
	fromGlueTable, err := c.getTable(ctx, fromDatabase, fromTable)
	if err != nil {
		return nil, fmt.Errorf("failed to fetch the table %s.%s: %w", fromDatabase, fromTable, err)
	}

	// Create the new table.
	_, err = c.glueSvc.CreateTable(ctx, &glue.CreateTableInput{
		CatalogId:    c.catalogId,
		DatabaseName: aws.String(toDatabase),
		TableInput: &types.TableInput{
			Name:              aws.String(toTable),
			Owner:             fromGlueTable.Owner,
			Description:       fromGlueTable.Description,
			Parameters:        fromGlueTable.Parameters,
			StorageDescriptor: fromGlueTable.StorageDescriptor,
		},
	})
	if err != nil {
		return nil, fmt.Errorf("failed to create the table %s.%s: %w", fromDatabase, fromTable, err)
	}

	// Drop the old table.
	_, err = c.glueSvc.DeleteTable(ctx, &glue.DeleteTableInput{
		CatalogId:    c.catalogId,
		DatabaseName: aws.String(fromDatabase),
		Name:         aws.String(fromTable),
	})
	if err != nil {
		// Best-effort rollback the table creation.
		_, rollbackErr := c.glueSvc.DeleteTable(ctx, &glue.DeleteTableInput{
			CatalogId:    c.catalogId,
			DatabaseName: aws.String(toDatabase),
			Name:         aws.String(toTable),
		})
		if rollbackErr != nil {
			fmt.Printf("failed to rollback the new table %s.%s: %v", toDatabase, toTable, rollbackErr)
		}

		return nil, fmt.Errorf("failed to rename the table %s.%s: %w", fromDatabase, fromTable, err)
	}

	// Load the new table to return.
	renamedTable, err := c.LoadTable(ctx, GlueTableIdentifier(toDatabase, toTable), nil)
	if err != nil {
		return nil, fmt.Errorf("failed to load renamed table %s.%s: %w", toDatabase, toTable, err)
	}

	return renamedTable, nil
}

// CreateNamespace creates a new Iceberg namespace in the Glue catalog.
func (c *GlueCatalog) CreateNamespace(ctx context.Context, namespace table.Identifier, props iceberg.Properties) error {
	database, err := identifierToGlueDatabase(namespace)
	if err != nil {
		return err
	}

	databaseParameters := map[string]string{
		databaseTypePropsKey: glueTypeIceberg,
	}

	description := props[descriptionPropsKey]
	locationURI := props[locationPropsKey]

	if description != "" {
		databaseParameters[descriptionPropsKey] = description
	}
	if locationURI != "" {
		databaseParameters[locationPropsKey] = locationURI
	}

	databaseInput := &types.DatabaseInput{
		Name:       aws.String(database),
		Parameters: databaseParameters,
	}

	params := &glue.CreateDatabaseInput{CatalogId: c.catalogId, DatabaseInput: databaseInput}
	_, err = c.glueSvc.CreateDatabase(ctx, params)

	if err != nil {
		return fmt.Errorf("failed to create database %s: %w", database, err)
	}

	return nil
}

// DropNamespace deletes an Iceberg namespace from the Glue catalog.
func (c *GlueCatalog) DropNamespace(ctx context.Context, namespace table.Identifier) error {
	databaseName, err := identifierToGlueDatabase(namespace)
	if err != nil {
		return err
	}

	// Check if the database exists and is an iceberg database.
	_, err = c.getDatabase(ctx, databaseName)
	if err != nil {
		return err
	}

	params := &glue.DeleteDatabaseInput{CatalogId: c.catalogId, Name: aws.String(databaseName)}
	_, err = c.glueSvc.DeleteDatabase(ctx, params)
	if err != nil {
		return fmt.Errorf("failed to drop namespace %s: %w", databaseName, err)
	}

	return nil
}

// LoadNamespaceProperties loads the properties of an Iceberg namespace from the Glue catalog.
func (c *GlueCatalog) LoadNamespaceProperties(ctx context.Context, namespace table.Identifier) (iceberg.Properties, error) {
	databaseName, err := identifierToGlueDatabase(namespace)
	if err != nil {
		return nil, err
	}

	database, err := c.getDatabase(ctx, databaseName)
	if err != nil {
		return nil, err
	}

	props := make(map[string]string)
	if database.Parameters != nil {
		for k, v := range database.Parameters {
			props[k] = v
		}
	}

	return props, nil
}

// UpdateNamespaceProperties updates the properties of an Iceberg namespace in the Glue catalog.
// The removals list contains the keys to remove, and the updates map contains the keys and values to update.
func (c *GlueCatalog) UpdateNamespaceProperties(ctx context.Context, namespace table.Identifier,
	removals []string, updates iceberg.Properties) (PropertiesUpdateSummary, error) {

	databaseName, err := identifierToGlueDatabase(namespace)
	if err != nil {
		return PropertiesUpdateSummary{}, err
	}

	database, err := c.getDatabase(ctx, databaseName)
	if err != nil {
		return PropertiesUpdateSummary{}, err
	}

	overlap := []string{}
	for _, key := range removals {
		if _, exists := updates[key]; exists {
			overlap = append(overlap, key)
		}
	}
	if len(overlap) > 0 {
		return PropertiesUpdateSummary{}, fmt.Errorf("conflict between removals and updates for keys: %v", overlap)
	}

	updatedProperties := make(map[string]string)
	if database.Parameters != nil {
		for k, v := range database.Parameters {
			updatedProperties[k] = v
		}
	}

	// Removals.
	removed := []string{}
	for _, key := range removals {
		if _, exists := updatedProperties[key]; exists {
			delete(updatedProperties, key)
			removed = append(removed, key)
		}
	}

	// Updates.
	updated := []string{}
	for key, value := range updates {
		if updatedProperties[key] != value {
			updatedProperties[key] = value
			updated = append(updated, key)
		}
	}

	_, err = c.glueSvc.UpdateDatabase(ctx, &glue.UpdateDatabaseInput{CatalogId: c.catalogId, Name: aws.String(databaseName), DatabaseInput: &types.DatabaseInput{
		Name:       aws.String(databaseName),
		Parameters: updatedProperties,
	}})
	if err != nil {
		return PropertiesUpdateSummary{}, fmt.Errorf("failed to update namespace properties %s: %w", databaseName, err)
	}

	propertiesUpdateSummary := PropertiesUpdateSummary{
		Removed: removed,
		Updated: updated,
		Missing: iceberg.Difference(removals, removed),
	}

	return propertiesUpdateSummary, nil
}

// ListNamespaces returns a list of Iceberg namespaces from the given Glue catalog.
func (c *GlueCatalog) ListNamespaces(ctx context.Context, parent table.Identifier) ([]table.Identifier, error) {
	params := &glue.GetDatabasesInput{
		CatalogId: c.catalogId,
	}

	if parent != nil {
		return nil, fmt.Errorf("hierarchical namespace is not supported")
	}

	var icebergNamespaces []table.Identifier

	for {
		databasesResp, err := c.glueSvc.GetDatabases(ctx, params)
		if err != nil {
			return nil, fmt.Errorf("failed to list databases: %w", err)
		}

		icebergNamespaces = append(icebergNamespaces,
			filterDatabaseListByType(databasesResp.DatabaseList, glueTypeIceberg)...)

		if databasesResp.NextToken == nil {
			break
		}

		params.NextToken = databasesResp.NextToken
	}

	return icebergNamespaces, nil
}

// GetTable loads a table from the Glue Catalog using the given database and table name.
func (c *GlueCatalog) getTable(ctx context.Context, database, tableName string) (*types.Table, error) {
	tblRes, err := c.glueSvc.GetTable(ctx,
		&glue.GetTableInput{
			CatalogId:    c.catalogId,
			DatabaseName: aws.String(database),
			Name:         aws.String(tableName),
		},
	)
	if err != nil {
		if errors.Is(err, &types.EntityNotFoundException{}) {
			return nil, fmt.Errorf("failed to get table %s.%s: %w", database, tableName, ErrNoSuchTable)
		}
		return nil, fmt.Errorf("failed to get table %s.%s: %w", database, tableName, err)
	}

	if tblRes.Table.Parameters[tableTypePropsKey] != glueTypeIceberg {
		return nil, fmt.Errorf("table %s.%s is not an iceberg table", database, tableName)
	}

	return tblRes.Table, nil
}

// GetDatabase loads a database from the Glue Catalog using the given database name.
func (c *GlueCatalog) getDatabase(ctx context.Context, databaseName string) (*types.Database, error) {
	database, err := c.glueSvc.GetDatabase(ctx, &glue.GetDatabaseInput{CatalogId: c.catalogId, Name: aws.String(databaseName)})
	if err != nil {
		if errors.Is(err, &types.EntityNotFoundException{}) {
			return nil, fmt.Errorf("failed to get namespace %s: %w", databaseName, ErrNoSuchNamespace)
		}
		return nil, fmt.Errorf("failed to get namespace %s: %w", databaseName, err)
	}

	if database.Database.Parameters[databaseTypePropsKey] != glueTypeIceberg {
		return nil, fmt.Errorf("namespace %s is not an iceberg namespace", databaseName)
	}

	return database.Database, nil
}

func identifierToGlueTable(identifier table.Identifier) (string, string, error) {
	if len(identifier) != 2 {
		return "", "", fmt.Errorf("invalid identifier, missing database name: %v", identifier)
	}

	return identifier[0], identifier[1], nil
}

func identifierToGlueDatabase(identifier table.Identifier) (string, error) {
	if len(identifier) != 1 {
		return "", fmt.Errorf("invalid identifier, missing database name: %v", identifier)
	}

	return identifier[0], nil
}

// GlueTableIdentifier returns a glue table identifier for an Iceberg table in the format [database, table].
func GlueTableIdentifier(database string, tableName string) table.Identifier {
	return []string{database, tableName}
}

// GlueDatabaseIdentifier returns a database identifier for a Glue database in the format [database].
func GlueDatabaseIdentifier(database string) table.Identifier {
	return []string{database}
}

func filterTableListByType(database string, tableList []types.Table, tableType string) []table.Identifier {
	var filtered []table.Identifier

	for _, tbl := range tableList {
		if tbl.Parameters[tableTypePropsKey] != tableType {
			continue
		}
		filtered = append(filtered, GlueTableIdentifier(database, aws.ToString(tbl.Name)))
	}

	return filtered
}

func filterDatabaseListByType(databases []types.Database, databaseType string) []table.Identifier {
	var filtered []table.Identifier

	for _, database := range databases {
		if database.Parameters[databaseTypePropsKey] != databaseType {
			continue
		}
		filtered = append(filtered, GlueDatabaseIdentifier(aws.ToString(database.Name)))
	}

	return filtered
}<|MERGE_RESOLUTION|>--- conflicted
+++ resolved
@@ -165,10 +165,6 @@
 	return Glue
 }
 
-<<<<<<< HEAD
-func (c *GlueCatalog) DropTable(ctx context.Context, identifier table.Identifier, purge bool) error {
-	return fmt.Errorf("%w: [Glue Catalog] drop table", iceberg.ErrNotImplemented)
-=======
 // DropTable deletes an Iceberg table from the Glue catalog.
 func (c *GlueCatalog) DropTable(ctx context.Context, identifier table.Identifier) error {
 	database, tableName, err := identifierToGlueTable(identifier)
@@ -193,7 +189,6 @@
 	}
 
 	return nil
->>>>>>> 08dac876
 }
 
 // RenameTable renames an Iceberg table in the Glue catalog.
